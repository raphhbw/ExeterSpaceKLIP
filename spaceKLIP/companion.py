--- conflicted
+++ resolved
@@ -217,7 +217,7 @@
                 SED = None
             offsetpsf_func = psf.JWST_PSF(inst, filt, immask, fov_pix=65,
                                           sp=SED, use_coeff=True, date=meta.psfdate)
-            
+
             ### Loop through all companions we are fitting
             res[key] = {}
             for j in range(len(meta.ra_off)):
@@ -233,10 +233,10 @@
                 guess_spec = np.array([1.])
 
                 # Want to generate an specific PSF for each roll PA due to how the PSF
-                # may vary due to the different coronagraphic throughput. 
+                # may vary due to the different coronagraphic throughput.
 
                 # For this method, we won't be using a field dependent correction
-                # in pyKLIP as this correction will already be accounted for. 
+                # in pyKLIP as this correction will already be accounted for.
                 field_dep_corr = None
 
                 # Know the approximate RA / Dec position of companion
@@ -254,18 +254,18 @@
                 # Loop over all of the roll angles
                 for roll_ref, nints in zip(sci_roll_refs, sci_nints):
                     # Ensure data types are correct
-                    roll_ref = float(roll_ref) 
+                    roll_ref = float(roll_ref)
                     nints = int(nints)
 
                     # Generate PSF for this roll angle PA, do not add the V3Yidl as this is done already
-                    offsetpsf = offsetpsf_func.gen_psf([offsep, offpa], mode='rth', PA_V3=roll_ref, 
+                    offsetpsf = offsetpsf_func.gen_psf([offsep, offpa], mode='rth', PA_V3=roll_ref,
                                                         do_shift=False, quick=False, addV3Yidl=False)
 
-                    # As the throughput of the coronagraphic mask is not incorporated into the flux 
+                    # As the throughput of the coronagraphic mask is not incorporated into the flux
                     # calibration of the pipeline, the integrated flux from the actual detector pixels
-                    # will be underestimated. Therefore, we will scale the generated PSF so that it 
+                    # will be underestimated. Therefore, we will scale the generated PSF so that it
                     # is still affected by the coronagraphic throughput (i.e. fainter). Compute
-                    # scale factor by comparing PSF simulation with and without coronagraphic mask. 
+                    # scale factor by comparing PSF simulation with and without coronagraphic mask.
                     scale_factor =  np.sum(offsetpsf) / np.sum(psf_nocoromask)
 
                     # Normalise PSF to a total integrated flux of 1
@@ -273,8 +273,8 @@
 
                     # Normalise to the flux of the star in this bandpass
                     offsetpsf *= meta.F0[filt]/10.**(meta.mstar[filt]/2.5)/1e6/pxar # MJy/sr
-                    
-                    # Apply scaling to apply the throughput of the coronagraphic mask 
+
+                    # Apply scaling to apply the throughput of the coronagraphic mask
                     offsetpsf *= scale_factor
 
                     # Blur model offset PSF if requested
@@ -288,7 +288,7 @@
                     # Duplicate PSFs and PAs for the number of integrations
                     all_offsetpsfs.extend([offsetpsf for ni in range(nints)])
                     all_psf_pas.extend([roll_ref for ni in range(nints)])
-                    
+
 
                 # Compute the forward-modeled dataset if it does not exist,
                 # yet, or if overwrite is True.
@@ -362,7 +362,7 @@
                 if (use_fm_psf == False):
                     # Already have the offset PSFs computed, but we need to average them weighted
                     # by their integration time. Importantly, these offset PSFs should be
-                    # rotated to the correct orientation. 
+                    # rotated to the correct orientation.
                     av_offsetpsf = np.average(rot_offsetpsfs, weights=sci_inttimes, axis=0)
                     sx = av_offsetpsf.shape[1]
                     sy = av_offsetpsf.shape[0]
@@ -371,7 +371,7 @@
                     if ((sx % 2 != 1) or (sy % 2 != 1)):
                         raise UserWarning('Offset PSF needs to be of odd shape')
 
-                    # Need to shift the PSF 
+                    # Need to shift the PSF
                     shx = (fm_centx-int(fm_centx))-(guess_dx-int(guess_dx))
                     shy = (fm_centy-int(fm_centy))+(guess_dy-int(guess_dy))
                     stamp = ndimage.shift(av_offsetpsf, (shy, shx), mode='constant', cval=0.)
@@ -753,7 +753,6 @@
                 meta.blur_images = False
 
             load_file0_center = meta.load_file0_center if hasattr(meta,'load_file0_center') else False
-<<<<<<< HEAD
             if (meta.use_psfmask == True):
                 try:
                     mask = fits.getdata(meta.psfmask[key], 'SCI') #NIRCam
@@ -771,10 +770,6 @@
                                     spectral_type=meta.spt, mask=mask)
 
             # Make the offset PSF
-=======
-
-            # Make the offset PSF function
->>>>>>> a7398b33
             if pxsc > 100:
                 inst = 'MIRI'
                 immask = 'FQPM{}'.format(filt[1:5])
@@ -808,7 +803,7 @@
             all_seps, all_flux = [], []
             with open(odir+key+'-comp_save.json', 'r') as f:
                 compdata = json.load(f)[key]
-                
+
                 for comp in list(compdata.keys()):
                     # Get companion information
                     ra = compdata[comp]['ra']
@@ -826,18 +821,18 @@
                     # Loop over all of the roll angles
                     for roll_ref, nints in zip(sci_roll_refs, sci_nints):
                         # Ensure data types are correct
-                        roll_ref = float(roll_ref) 
+                        roll_ref = float(roll_ref)
                         nints = int(nints)
 
                         # Generate PSF for this roll angle PA, do not add the V3Yidl as this is done already
-                        offsetpsf = offsetpsf_func.gen_psf([sep*pxsc/1e3, pa], mode='rth', PA_V3=roll_ref, 
+                        offsetpsf = offsetpsf_func.gen_psf([sep*pxsc/1e3, pa], mode='rth', PA_V3=roll_ref,
                                                             do_shift=False, quick=False, addV3Yidl=False)
 
-                        # As the throughput of the coronagraphic mask is not incorporated into the flux 
+                        # As the throughput of the coronagraphic mask is not incorporated into the flux
                         # calibration of the pipeline, the integrated flux from the actual detector pixels
-                        # will be underestimated. Therefore, we will scale the generated PSF so that it 
+                        # will be underestimated. Therefore, we will scale the generated PSF so that it
                         # is still affected by the coronagraphic throughput (i.e. fainter). Compute
-                        # scale factor by comparing PSF simulation with and without coronagraphic mask. 
+                        # scale factor by comparing PSF simulation with and without coronagraphic mask.
                         scale_factor =  np.sum(offsetpsf) / np.sum(psf_nocoromask)
 
                         # Normalise PSF to a total integrated flux of 1
@@ -845,8 +840,8 @@
 
                         # Normalise to the flux of the star in this bandpass
                         offsetpsf *= meta.F0[filt]/10.**(meta.mstar[filt]/2.5)/1e6/pxar # MJy/sr
-                        
-                        # Apply scaling to apply the throughput of the coronagraphic mask 
+
+                        # Apply scaling to apply the throughput of the coronagraphic mask
                         offsetpsf *= scale_factor
 
                         # Blur model offset PSF if requested
@@ -906,10 +901,10 @@
                     # Loop over all of the roll angles
                     for roll_ref, nints in zip(sci_roll_refs, sci_nints):
                         # Ensure data types are correct
-                        roll_ref = float(roll_ref) 
+                        roll_ref = float(roll_ref)
                         nints = int(nints)
                         # Generate PSF for this roll angle PA, do not add the V3Yidl as this is done already
-                        offsetpsf = offsetpsf_func.gen_psf([sep*pxsc/1e3, pa], mode='rth', PA_V3=roll_ref, 
+                        offsetpsf = offsetpsf_func.gen_psf([sep*pxsc/1e3, pa], mode='rth', PA_V3=roll_ref,
                                                         do_shift=False, quick=False, addV3Yidl=False)
                         # Scale as above
                         scale_factor =  np.sum(offsetpsf) / np.sum(psf_nocoromask)
@@ -917,7 +912,7 @@
                         offsetpsf /= np.sum(offsetpsf)
                         # Normalise to the flux of the star in this bandpass
                         offsetpsf *= meta.F0[filt]/10.**(meta.mstar[filt]/2.5)/1e6/pxar # MJy/sr
-                        # Apply scaling to apply the throughput of the coronagraphic mask 
+                        # Apply scaling to apply the throughput of the coronagraphic mask
                         offsetpsf *= scale_factor
 
                         # Blur model offset PSF if requested
@@ -979,18 +974,18 @@
                         # Loop over all of the roll angles
                         for roll_ref, nints in zip(sci_roll_refs, sci_nints):
                             # Ensure data types are correct
-                            roll_ref = float(roll_ref) 
+                            roll_ref = float(roll_ref)
                             nints = int(nints)
 
                             # Generate PSF for this roll angle PA, do not add the V3Yidl as this is done already
-                            offsetpsf = offsetpsf_func.gen_psf([offsep, offpa], mode='rth', PA_V3=roll_ref, 
+                            offsetpsf = offsetpsf_func.gen_psf([offsep, offpa], mode='rth', PA_V3=roll_ref,
                                                                 do_shift=False, quick=False, addV3Yidl=False)
 
-                            # As the throughput of the coronagraphic mask is not incorporated into the flux 
+                            # As the throughput of the coronagraphic mask is not incorporated into the flux
                             # calibration of the pipeline, the integrated flux from the actual detector pixels
-                            # will be underestimated. Therefore, we will scale the generated PSF so that it 
+                            # will be underestimated. Therefore, we will scale the generated PSF so that it
                             # is still affected by the coronagraphic throughput (i.e. fainter). Compute
-                            # scale factor by comparing PSF simulation with and without coronagraphic mask. 
+                            # scale factor by comparing PSF simulation with and without coronagraphic mask.
                             scale_factor =  np.sum(offsetpsf) / np.sum(psf_nocoromask)
 
                             # Normalise PSF to a total integrated flux of 1
@@ -998,8 +993,8 @@
 
                             # Normalise to the flux of the star in this bandpass
                             offsetpsf *= meta.F0[filt]/10.**(meta.mstar[filt]/2.5)/1e6/pxar # MJy/sr
-                            
-                            # Apply scaling to apply the throughput of the coronagraphic mask 
+
+                            # Apply scaling to apply the throughput of the coronagraphic mask
                             offsetpsf *= scale_factor
 
                             # Blur model offset PSF if requested
@@ -1455,7 +1450,7 @@
 
             # Loop through all companions.
             res[key] = {}
-            # the zeroth companion ... 
+            # the zeroth companion ...
             j = -1
 
             # Guesses for the fit parameters.
