--- conflicted
+++ resolved
@@ -24,12 +24,7 @@
 from astroquery.svo_fps import SvoFps
 from jwst.pipeline import Detector1Pipeline, Image2Pipeline, Coron3Pipeline
 
-<<<<<<< HEAD
-from .utils import get_filter_info
-from .utils import nircam_apname, get_nrcmask_from_apname
-=======
 from .utils import nircam_apname, get_nrcmask_from_apname, get_filter_info
->>>>>>> 6c82a162
 
 import logging
 log = logging.getLogger(__name__)
@@ -44,13 +39,7 @@
 from webbpsf_ext.logging_utils import setup_logging
 setup_logging('WARN', verbose=False)
 
-<<<<<<< HEAD
 from webbpsf_ext.utils import siaf_nrc, siaf_nis, siaf_mir
-=======
-nircam = webbpsf.NIRCam()
-niriss = webbpsf.NIRISS()
-miri   = webbpsf.MIRI()
->>>>>>> 6c82a162
 
 # Load NIRCam, NIRISS, and MIRI filters
 wave_nircam, weff_nircam, do_svo = get_filter_info('NIRCAM', return_more=True)
