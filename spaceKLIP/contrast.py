import os, re, sys

import astropy.io.fits as pyfits
import matplotlib.pyplot as plt
import numpy as np

from astropy.table import Table
from functools import partial
from scipy.optimize import least_squares

import pyklip.klip as klip
import pyklip.instruments.JWST as JWST
import pyklip.fakes as fakes
import pyklip.parallelized as parallelized

from . import io
from . import plotting
from . import utils

def raw_contrast_curve(meta):
    """
    Compute the raw contrast curves. Known companions and the location of
    the bar mask in both rolls will be masked out.

    Note: currently masks a circle with a radius of 12 FWHM = ~12 lambda/D
          around known companions. This was found to be a sufficient but
          necessary value based on tests with simulated data.

    Note: assumes that the data is photometrically calibrated including pupil
          mask and instrument throughput. Uses an offset PSF from WebbPSF that
          is normalized to a total intensity of 1 to estimate the peak flux of
          a PSF with respect to the source intensity.

    Parameters
    ----------
    meta : class
        Meta class containing data and configuration information from
        engine.py.
    """
<<<<<<< HEAD

    if meta.verbose:
=======
    verbose = meta.verbose

    # If necessary, build the obs dictionary etc
    if not meta.done_subtraction:
        basefiles = io.get_working_files(meta, meta.done_imgprocess, subdir='IMGPROCESS', search=meta.sub_ext)
        meta = utils.prepare_meta(meta, basefiles)
        # Set the subtraction flag for other stages
        meta.done_subtraction = True
    
    if (verbose == True):
>>>>>>> 0bb640ee
        print('--> Computing raw contrast curve...')

    # Loop through directories of subtracted images
    for counter, rdir in enumerate(meta.rundirs):
        if meta.verbose:
            dirparts = rdir.split('/')[-2].split('_') # -2 because of trailing '/'
            print('--> Mode = {}, annuli = {}, subsections = {}, scenario {} of {}'.format(dirparts[3], dirparts[4], dirparts[5], counter+1, len(meta.rundirs)))

        # Define the input and output directories for each set of pyKLIP
        # parameters
        idir = rdir+'SUBTRACTED/'
        odir = rdir+'CONTRAST/'
        if not os.path.exists(odir):
            os.makedirs(odir)

        # Loop through all sets of observing parameters
        for i, key in enumerate(meta.obs.keys()):
            hdul = pyfits.open(idir+key+'-KLmodes-all.fits')
            data = hdul[0].data
            pxsc = meta.obs[key]['PIXSCALE'][0] # mas
            cent = (hdul[0].header['PSFCENTX'], hdul[0].header['PSFCENTY']) # pix
            temp = [s.start() for s in re.finditer('_', key)]
            filt = key[temp[1]+1:temp[2]]
            mask = key[temp[3]+1:temp[4]]
            subarr = key[temp[4]+1:]
            wave = meta.wave[filt] # m
            fwhm = wave/meta.diam*utils.rad2mas/pxsc # pix
            head = hdul[0].header
            hdul.close()

            # Mask out known companions and the location of the bar mask in
            # both rolls
            data_masked = mask_companions(data, pxsc, cent, 12.*fwhm, meta.ra_off, meta.de_off)
            if 'SWB' in mask or 'LWB' in mask:
                data_masked = mask_bar(data_masked, cent, meta.pa_ranges_bar)

            if meta.plotting:
                savefile = odir+key+'-mask.pdf'
                plotting.plot_contrast_images(meta, data, data_masked, pxsc=pxsc, savefile=savefile)

            # Convert the units and compute the contrast
            offsetpsf = utils.get_offsetpsf(meta, filt, mask, key)
            Fstar = meta.F0[filt]/10.**(meta.mstar[filt]/2.5)/1e6*np.max(offsetpsf) # MJy; convert the host star brightness from vegamag to MJy
            Fdata = data_masked*pxsc**2/(180./np.pi*3600.*1000.)**2 # MJy; convert the data from MJy/sr to MJy
            seps = [] # arcsec
            cons = []
            for j in range(Fdata.shape[0]):
                sep, con = klip.meas_contrast(dat=Fdata[j]/Fstar, iwa=meta.iwa, owa=meta.owa, resolution=2.*fwhm, center=cent, low_pass_filter=False)
                seps += [sep*pxsc/1000.] # arcsec
                cons += [con]
            seps = np.array(seps) # arcsec
            cons = np.array(cons)
            np.save(odir+key+'-seps.npy', seps) # arcsec
            np.save(odir+key+'-cons.npy', cons)

            if meta.plotting:
                savefile = odir+key+'-cons_raw.pdf'
                labels = []
                for j in range(Fdata.shape[0]):
                    labels.append(str(head['KLMODE{}'.format(j)])+' KL')
                plotting.plot_contrast_raw(meta, seps, cons, labels=labels, savefile=savefile)

    return

def calibrated_contrast_curve(meta):
    """
    Compute the calibrated contrast curves. Injection and recovery tests
    are performed to estimate the algo & coronmsk throughput.
    
    Note: do not inject fake planets on top of the bar mask in either of
          the rolls!
    
    Note: currently forces any fake companions to be injected at least 10
          FWHM = ~10 lambda/D away from other fake companions or known
          companions. This was found to be a sufficient but necessary
          value based on tests with simulated data.
    
    TODO: use a position dependent offset PSF from pyNRC instead of the
          completely unocculted offset PSF from WebbPSF.
    
    Parameters
    ----------
    mstar: dict of float
        Host star magnitude in each filter. Must contain one entry for
        each filter used in the data in the input directory.
    ra_off: list of float
        RA offset of the known companions.
    de_off: list of float
        DEC offset of the known companions.
    seps_inject_rnd: list of float
        List of separations at which fake planets shall be injected to
        compute the calibrated contrast curve for the round masks.
    pas_inject_rnd: list of float
        List of position angles at which fake planets shall be injected to
        compute the calibrated contrast curve for the round masks.
    seps_inject_bar: list of float
        List of separations at which fake planets shall be injected to
        compute the calibrated contrast curve for the bar masks.
    pas_inject_bar: list of float
        List of position angles at which fake planets shall be injected to
        compute the calibrated contrast curve for the bar masks.
    KL: int
        Index of the KL component for which the calibrated contrast curve
        and the companion properties shall be computed.
    overwrite: bool
        If true overwrite existing data.
    """
    verbose = meta.verbose

    # If necessary, build the obs dictionary etc
    if not meta.done_subtraction:
        basefiles = io.get_working_files(meta, meta.done_imgprocess, subdir='IMGPROCESS', search=meta.sub_ext)
        meta = utils.prepare_meta(meta, basefiles)
        # Set the subtraction flag for other stages
        meta.done_subtraction = True

    if (verbose == True):
        print('--> Computing calibrated contrast curve...')
    
    # Make inputs arrays.
    seps_inject_rnd = np.array(meta.seps_inject_rnd)
    pas_inject_rnd = np.array(meta.pas_inject_rnd)
    seps_inject_bar = np.array(meta.seps_inject_bar)
    pas_inject_bar = np.array(meta.pas_inject_bar)
    
    # Loop through all modes, numbers of annuli, and numbers of
    # subsections.
    meta.truenumbasis = {}
    for counter, rdir in enumerate(meta.rundirs):
        # Get some information from the original meta file in the run directory
        metasave = io.read_metajson(rdir+'SUBTRACTED/MetaSave.json')
        mode = metasave['used_mode']
        annuli = metasave['used_annuli']
        subsections = metasave['used_subsections']

        if (verbose == True):
            sys.stdout.write('\r--> Mode = {}, annuli = {}, subsections = {}, scenario {} of {}'.format(mode, annuli, subsections, counter+1, len(meta.rundirs)))
            sys.stdout.flush()

        # Define the input and output directories for each set of pyKLIP parameters.
        idir = rdir + 'SUBTRACTED/'
        odir = rdir + 'CONTRAST/'
        if (not os.path.exists(odir)):
            os.makedirs(odir)
        
        # Loop through all sets of observing parameters.
        for i, key in enumerate(meta.obs.keys()):
            meta.truenumbasis[key] = [num for num in meta.numbasis if (num <= meta.maxnumbasis[key])]

            ww_sci = np.where(meta.obs[key]['TYP'] == 'SCI')[0]
            filepaths = np.array(meta.obs[key]['FITSFILE'][ww_sci], dtype=str).tolist()
            ww_cal = np.where(meta.obs[key]['TYP'] == 'CAL')[0]
            psflib_filepaths = np.array(meta.obs[key]['FITSFILE'][ww_cal], dtype=str).tolist()
            hdul = pyfits.open(idir+key+'-KLmodes-all.fits')
            data = hdul[0].data
            pxsc = meta.obs[key]['PIXSCALE'][0] # mas
            cent = (hdul[0].header['PSFCENTX'], hdul[0].header['PSFCENTY']) # pix
            temp = [s.start() for s in re.finditer('_', key)]
            filt = key[temp[1]+1:temp[2]]
            mask = key[temp[3]+1:temp[4]]
            subarr = key[temp[4]+1:]
            wave = meta.wave[filt] # m
            fwhm = wave/meta.diam*utils.rad2mas/pxsc # pix
            hdul.close()
            
            # Load raw contrast curves. If overwrite is false,
            # check whether the calibrated contrast curves have
            # been computed already.
            seps = np.load(odir+key+'-seps.npy')[meta.KL] # arcsec
            cons = np.load(odir+key+'-cons.npy')[meta.KL]
            if meta.overwrite == False:
                try:
                    flux_all = np.load(odir+key+'-flux_all.npy') # MJy/sr
                    seps_all = np.load(odir+key+'-seps_all.npy') # pix
                    pas_all = np.load(odir+key+'-pas_all.npy') # deg
                    flux_retr_all = np.load(odir+key+'-flux_retr_all.npy') # MJy/sr
                    todo = False
                except:
                    todo = True
            else:
                todo = True
            
            # 2D map of the total throughput, i.e., an integration
            # time weighted average of the coronmsk transmission
            # over the rolls.
            tottp = utils.get_transmission(meta, pxsc, filt, mask, subarr, odir, key)
            
            # The calibrated contrast curves have not been
            # computed already.
            if (todo == True):
                
                # Offset PSF from WebbPSF, i.e., an integration
                # time weighted average of the unocculted offset
                # PSF over the rolls (does account for pupil mask
                # throughput).
                offsetpsf = utils.get_offsetpsf(meta, filt, mask, key)
                
                # Convert the units and compute the injected
                # fluxes. They need to be in the units of the data
                # which is MJy/sr.
                Fstar = meta.F0[filt]/10.**(meta.mstar[filt]/2.5)/1e6*np.max(offsetpsf) # MJy; convert the host star brightness from vegamag to MJy
                if (mask in ['MASKASWB', 'MASKALWB']):
                    cons_inject = np.interp(seps_inject_bar*pxsc/1000., seps, cons)*5. # inject at 5 times 5 sigma
                else:
                    cons_inject = np.interp(seps_inject_rnd*pxsc/1000., seps, cons)*5. # inject at 5 times 5 sigma
                flux_inject = cons_inject*Fstar*(180./np.pi*3600.*1000.)**2/pxsc**2 # MJy/sr; convert the injected flux from contrast to MJy/sr
                
                # If the separation is too small the
                # interpolation of the contrasts returns nans,
                # these need to be filtered out before feeding the
                # fluxes into the injection and recovery routine.
                good = np.isnan(flux_inject) == False
                if (mask in ['MASKASWB', 'MASKALWB']):
                    flux_all, seps_all, pas_all, flux_retr_all = inject_recover(meta, filepaths, psflib_filepaths, mode, odir, key, annuli, subsections, pxsc, filt, mask, 10.*fwhm, flux_inject[good], seps_inject_bar[good], pas_inject_bar, meta.KL, meta.ra_off, meta.de_off)
                else:
                    flux_all, seps_all, pas_all, flux_retr_all = inject_recover(meta, filepaths, psflib_filepaths, mode, odir, key, annuli, subsections, pxsc, filt, mask, 10.*fwhm, flux_inject[good], seps_inject_rnd[good], pas_inject_rnd, meta.KL, meta.ra_off, meta.de_off)
                np.save(odir+key+'-flux_all.npy', flux_all) # MJy/sr
                np.save(odir+key+'-seps_all.npy', seps_all) # pix
                np.save(odir+key+'-pas_all.npy', pas_all) # deg
                np.save(odir+key+'-flux_retr_all.npy', flux_retr_all) # MJy/sr
            
            # Group the injection and recovery results by
            # separation and take the median, then fit a logistic
            # growth function to them.
            res = Table([flux_all, seps_all, pas_all, flux_retr_all], names=('flux', 'seps', 'pas', 'flux_retr'))
            res['tps'] = res['flux_retr']/res['flux']
            med_res = res.group_by('seps')
            med_res = med_res.groups.aggregate(np.nanmedian)
            p0 = np.array([1., 0., 1., 0.2, 15.])
            pp = least_squares(func_lnprob, p0, args=(med_res['seps'], med_res['tps']))
            # p0 = np.array([0., 1., 1.])
            # pp = least_squares(self.growth_lnprob, p0, args=(med_res['seps']*pxsc/1000., med_res['tps']))
            corr_cons = cons/func(pp['x'], seps*1000./pxsc)
            np.save(odir+key+'-pp.npy', pp['x'])
            
            if meta.plotting:
                # Plot injected locations
                savefile=odir+key+'-cons_inj.pdf'
                plotting.plot_injected_locs(meta, data, tottp, seps_all, pas_all, pxsc=None, savefile=savefile)

                # Plot calibrated contrast
                fit_thrput = {}
                if (mask in ['MASKASWB', 'MASKALWB']):
                    fit_thrput['seps'] = np.linspace(seps_inject_bar[0], seps_inject_bar[-1], 100)
                else:
                    fit_thrput['seps'] = np.linspace(seps_inject_rnd[0], seps_inject_rnd[-1], 100)

                fit_thrput['tps'] = func(pp['x'], fit_thrput['seps'])

                savefile=odir+key+'-cons_cal.pdf'
                plotting.plot_contrast_calibrated(res, med_res, fit_thrput, seps, cons, corr_cons, savefile=savefile)
            
    if (verbose == True):
        print('')
    
    return None

 
def mask_companions(data, pxsc, cent, mrad, ra_off=[], de_off=[]):
    """
    Mask out known companions.
    
    Parameters
    ----------
    data: array
        Data cube of shape (Nframes, Npix, Npix) in which the companions
        shall be masked out.
    pxsc: float
        Pixel scale of the data.
    cent: tuple of float
        Center of the data (i.e., center of the host star PSF).
    mrad: float
        Radius of the mask that is used to mask out the companions.
    ra_off: list of float
        RA offset of the companions that shall be masked out.
    de_off: list of float
        DEC offset of the companions that shall be masked out.
    
    Returns
    -------
    data_masked: array
        Data cube of shape (Nframes, Npix, Npix) in which the companions
        are masked out.
    """
    
    # Sanitize inputs.
    if (len(data.shape) != 3):
        raise UserWarning('Data has invalid shape')
    
    # Mask out known companions.
    data_masked = data.copy()
    yy, xx = np.indices(data.shape[1:]) # pix
    for ra, de in zip(ra_off, de_off):
        dist = np.sqrt((xx-cent[0]+ra/pxsc)**2+(yy-cent[1]-de/pxsc)**2) # pix
        data_masked[:, dist <= mrad] = np.nan
    
    return data_masked


def mask_bar(data, cent, pa_ranges_bar=[]): 
    """
    Mask out bar mask occulter. This is done by specifying pizza slices
    that shall be considered when computing the contrast curves.
    
    Note: make sure to mask out the bar mask in either of the rolls!
    
    Parameters
    ----------
    data: array
        Data cube of shape (Nframes, Npix, Npix) in which the bar mask
        occulter shall be masked out.
    cent: tuple of float
        Center of the data (i.e., center of the host star PSF) (pixels).
    pa_ranges_bar: list of tuple of float
        List of tuples defining the pizza slices that shall be considered
        when computing the contrast curves for the bar masks (deg).
    
    Returns
    -------
    data_masked: array
        Data cube of shape (Nframes, Npix, Npix) in which everything but
        the specified pizza slices is masked out.
    """
    
    # Sanitize inputs.
    if (len(data.shape) != 3):
        raise UserWarning('Data has invalid shape')
    
    # Mask out bar mask occulter.
    data_masked = data.copy()
    yy, xx = np.indices(data.shape[1:]) # pix
    tt = np.rad2deg(-1.*np.arctan2((xx-cent[0]), (yy-cent[1]))) % 360. # deg
    for i in range(len(pa_ranges_bar)):
        if (i == 0):
            data_masked[:] = np.nan
        mask = (tt >= pa_ranges_bar[i][0]) & (tt <= pa_ranges_bar[i][1])
        data_masked[:, mask] = data[:, mask]
    
    return data_masked


def inject_recover(meta,
                   filepaths,
                   psflib_filepaths,
                   mode,
                   odir,
                   key,
                   annuli,
                   subsections,
                   pxsc, # mas
                   filt,
                   mask,
                   mrad, # pix
                   flux_inject=[], # MJy/sr
                   seps_inject=[], # pix
                   pas_inject=[], # deg
                   KL=-1,
                   ra_off=[], # mas
                   de_off=[]): # mas
    """
    Inject fake companions and recover them by fitting a 2D Gaussian.
    Makes sure that the injected fake companions are not too close to any
    real companions and also that fake companions which are too close to
    each other are injected into different fake datasets.
    
    TODO: recover fake companions by fitting an offset PSF instead of a 2D
          Gaussian.
    
    TODO: currently uses WebbPSF to compute a theoretical offset PSF. It
          should be possible to use PSF stamps extracted from the
          astrometric confirmation images in the future.
    
    TODO: use a position dependent offset PSF from pyNRC instead of the
          completely unocculted offset PSF from WebbPSF.
    
    Parameters
    ----------
    filepaths: list of str
        List of stage 2 reduced science target files for the considered
        observation.
    psflib_filepaths: list of str
        List of stage 2 reduced reference target files for the considered
        observation.
    mode: list of str
        List of modes for pyKLIP, will loop through all.
    odir: str
        Output directory for the plots and pyKLIP products.
    key: str
        Dictionary key of the self.obs dictionary specifying the
        considered observation.
    annuli: list of int
        List of number of annuli for pyKLIP, will loop through all.
    subsections: list of int
        List of number of subsections for pyKLIP, will loop through all.
    pxsc: float
        Pixel scale of the data.
    filt: str
        Filter name from JWST data header.
    mask: str
        Coronagraphic mask name from JWST data header.
    mrad: float
        Radius of the mask that is used to mask out the companions.
    flux_inject: list of float
        List of fluxes at which fake planets shall be injected.
    seps_inject: list of float
        List of separations at which fake planets shall be injected.
    pas_inject: list of float
        List of position angles at which fake planets shall be injected.
    KL: int
        Index of the KL component for which the fake companions shall be
        injected.
    ra_off: list of float
        RA offset of the companions that shall be masked out.
    de_off: list of float
        DEC offset of the companions that shall be masked out.
    
    Returns
    -------
    
    """
    
    # Sanitize inputs.
    Nfl = len(flux_inject)
    Nse = len(seps_inject)
    Npa = len(pas_inject)
    if (Nfl != Nse):
        raise UserWarning('Injected fluxes need to match injected separations')
    
    # Create an output directory for the datasets with fake companions.
    odir_temp = odir+'INJECTED/'
    if (not os.path.exists(odir_temp)):
        os.makedirs(odir_temp)
    
    # Offset PSF from WebbPSF, i.e., an integration time weighted average
    # of the unocculted offset PSF over the rolls (normalized to a peak
    # flux of 1).
    offsetpsf = utils.get_offsetpsf(meta, filt, mask, key)
    offsetpsf /= np.max(offsetpsf)
    
    # Initialize outputs.
    flux_all = [] # MJy/sr
    seps_all = [] # pix
    pas_all = [] # deg
    flux_retr_all = [] # MJy/sr
    done = []
    
    # Do not inject fake companions closer than mrad to any known
    # companion.
    for i in range(Nse):
        for j in range(Npa):
            ra = seps_inject[i]*pxsc*np.sin(np.deg2rad(pas_inject[j])) # mas
            de = seps_inject[i]*pxsc*np.cos(np.deg2rad(pas_inject[j])) # mas
            for k in range(len(ra_off)):
                dist = np.sqrt((ra-ra_off[k])**2+(de-de_off[k])**2) # mas
                if (dist < mrad*pxsc):
                    done += [i*Npa+j]
                    break
    
    # If not finished yet, create a new pyKLIP dataset into which fake
    # companions will be injected.
    finished = False
    ctr = 0
    while (finished == False):
        dataset = JWST.JWSTData(filepaths=filepaths,
                                psflib_filepaths=psflib_filepaths)
        
        # Inject fake companions. Make sure that no other fake companion
        # closer than mrad will be injected into the same dataset.
        todo = []
        for i in range(Nse):
            for j in range(Npa):
                if (i*Npa+j not in done):
                    ra = seps_inject[i]*pxsc*np.sin(np.deg2rad(pas_inject[j])) # mas
                    de = seps_inject[i]*pxsc*np.cos(np.deg2rad(pas_inject[j])) # mas
                    flag = True
                    for k in range(len(todo)):
                        jj = todo[k] % Npa
                        ii = (todo[k]-jj)//Npa
                        ra_temp = seps_inject[ii]*pxsc*np.sin(np.deg2rad(pas_inject[jj])) # mas
                        de_temp = seps_inject[ii]*pxsc*np.cos(np.deg2rad(pas_inject[jj])) # mas
                        dist = np.sqrt((ra-ra_temp)**2+(de-de_temp)**2) # mas
                        if (dist < mrad*pxsc):
                            flag = False
                            break
                    if (flag == True):
                        todo += [i*Npa+j]
                        done += [i*Npa+j]
                        stamp = np.array([offsetpsf*flux_inject[i] for k in range(dataset.input.shape[0])]) # MJy/sr
                        fakes.inject_planet(frames=dataset.input, centers=dataset.centers, inputflux=stamp, astr_hdrs=dataset.wcs, radius=seps_inject[i], pa=pas_inject[j], field_dependent_correction=partial(utils.correct_transmission, meta=meta))
                        flux_all += [flux_inject[i]] # MJy/sr
                        seps_all += [seps_inject[i]] # pix
                        pas_all += [pas_inject[j]] # deg
        
        # Run pyKLIP.
        parallelized.klip_dataset(dataset=dataset,
                                  mode=mode,
                                  outputdir=odir_temp,
                                  fileprefix='FAKE_%04.0f_' % ctr+key,
                                  annuli=annuli,
                                  subsections=subsections,
                                  movement=1,
                                  numbasis=[meta.truenumbasis[key][KL]],
                                  calibrate_flux=False,
                                  maxnumbasis=meta.maxnumbasis[key],
                                  psf_library=dataset.psflib,
                                  highpass=False,
                                  verbose=False)
        
        # Recover fake companions by fitting a 2D Gaussian.
        klipdataset = odir_temp+'FAKE_%04.0f_' % ctr+key+'-KLmodes-all.fits'
        with pyfits.open(klipdataset) as hdul:
            outputfile = hdul[0].data[0]
            outputfile_centers = [hdul[0].header['PSFCENTX'], hdul[0].header['PSFCENTY']]
        for k in range(len(todo)):
            jj = todo[k] % Npa
            ii = (todo[k]-jj)//Npa
            fake_flux = fakes.retrieve_planet_flux(frames=outputfile, centers=outputfile_centers, astr_hdrs=dataset.output_wcs[0], sep=seps_inject[ii], pa=pas_inject[jj], searchrad=5)
            flux_retr_all += [fake_flux] # MJy/sr
        ctr += 1
        
        # Check if finished, i.e., if all fake companions were injected.
        # If not, continue with a new dataset.
        if (len(done) == Nse*Npa):
            finished = True
    
    # Make outputs arrays.
    flux_all = np.array(flux_all) # MJy/sr
    seps_all = np.array(seps_all) # pix
    pas_all = np.array(pas_all) # deg
    flux_retr_all = np.array(flux_retr_all) # MJy/sr
    
    return flux_all, seps_all, pas_all, flux_retr_all

    
def func(p,x):
    
    y = p[0]*(1.-np.exp(-(x-p[1])**2/(2*p[2]**2)))*(1-p[3]*np.exp(-(x-p[4])**2/(2*p[2]**2)))
    y[x < p[1]] = 0.
    
    return y

def func_lnprob(p,x,y):
    return np.abs(y[:-1]-func(p, x[:-1]))<|MERGE_RESOLUTION|>--- conflicted
+++ resolved
@@ -37,12 +37,6 @@
         Meta class containing data and configuration information from
         engine.py.
     """
-<<<<<<< HEAD
-
-    if meta.verbose:
-=======
-    verbose = meta.verbose
-
     # If necessary, build the obs dictionary etc
     if not meta.done_subtraction:
         basefiles = io.get_working_files(meta, meta.done_imgprocess, subdir='IMGPROCESS', search=meta.sub_ext)
@@ -50,8 +44,7 @@
         # Set the subtraction flag for other stages
         meta.done_subtraction = True
     
-    if (verbose == True):
->>>>>>> 0bb640ee
+    if (meta.verbose == True):
         print('--> Computing raw contrast curve...')
 
     # Loop through directories of subtracted images
@@ -159,8 +152,6 @@
     overwrite: bool
         If true overwrite existing data.
     """
-    verbose = meta.verbose
-
     # If necessary, build the obs dictionary etc
     if not meta.done_subtraction:
         basefiles = io.get_working_files(meta, meta.done_imgprocess, subdir='IMGPROCESS', search=meta.sub_ext)
@@ -168,7 +159,7 @@
         # Set the subtraction flag for other stages
         meta.done_subtraction = True
 
-    if (verbose == True):
+    if (meta.verbose == True):
         print('--> Computing calibrated contrast curve...')
     
     # Make inputs arrays.
@@ -187,7 +178,7 @@
         annuli = metasave['used_annuli']
         subsections = metasave['used_subsections']
 
-        if (verbose == True):
+        if (meta.verbose == True):
             sys.stdout.write('\r--> Mode = {}, annuli = {}, subsections = {}, scenario {} of {}'.format(mode, annuli, subsections, counter+1, len(meta.rundirs)))
             sys.stdout.flush()
 
@@ -304,7 +295,7 @@
                 savefile=odir+key+'-cons_cal.pdf'
                 plotting.plot_contrast_calibrated(res, med_res, fit_thrput, seps, cons, corr_cons, savefile=savefile)
             
-    if (verbose == True):
+    if (meta.verbose == True):
         print('')
     
     return None
