from __future__ import division


# =============================================================================
# IMPORTS
# =============================================================================

import numpy as np
import json, yaml

import glob, os
import copy

from astropy.table import Table
import astropy.io.fits as pyfits

import astropy.units as u
from synphot import SourceSpectrum
from synphot.models import Empirical1D

import webbpsf
webbpsf.setup_logging(level='ERROR')

rad2mas = 180./np.pi*3600.*1000.


# =============================================================================
# MAIN
# =============================================================================

def read_config(file):
    """
    Read a .yaml configuration file that defines the code execution.

    Parameters
    ----------
    file : str
        File path of .yaml configuration file.

    Returns
    -------
    config : dict
        Dictionary of all configuration parameters.
    """

    with open(file, 'r') as stream:
        try:
            config = yaml.safe_load(stream)
        except:
            raise yaml.YAMLError

    try:
        temp = config['pa_ranges_bar']
        Nval = len(temp)
        pa_ranges_bar = []
        if Nval % 2 != 0:
            raise UserWarning('pa_ranges_bar needs to be list of 2-tuples')
        for i in range(Nval//2):
            pa_ranges_bar += [(float(temp[2*i][1:]), float(temp[2*i+1][:-1]))]
        config['pa_ranges_bar'] = pa_ranges_bar
    except:
        pass

    try:
        temp = config['pa_ranges_fqpm']
        Nval = len(temp)
        pa_ranges_fqpm = []
        if Nval % 2 != 0:
            raise UserWarning('pa_ranges_fqpm needs to be list of 2-tuples')
        for i in range(Nval//2):
            pa_ranges_fqpm += [(float(temp[2*i][1:]), float(temp[2*i+1][:-1]))]
        config['pa_ranges_fqpm'] = pa_ranges_fqpm
    except:
        pass


    return config

def meta_to_json(input_meta, savefile='./MetaSave.txt'):
    '''
    Convert meta object to a dictionary and save into a json file
    '''
    meta = copy.deepcopy(input_meta)

    # Remove transmission as it is a function
    meta.transmission = None

    # Need to convert astropy table to strings
    for i in meta.obs:
        meta.obs[i] = Table.pformat_all(meta.obs[i])

    # Need to find numpy types and convert to default python types
    for i in vars(meta).keys():
        # Is it a numpy data type?
        if isinstance(vars(meta)[i], np.generic):
            to_py = getattr(meta, i).item()
            setattr(meta, i, to_py)

        # Check another level down
        if isinstance(vars(meta)[i], dict):
            d = getattr(meta, i)

            for key in d.keys():
                if isinstance(d[key], np.generic):
                    d[key] = d[key].item()
            setattr(meta, i, d)
        elif isinstance(vars(meta)[i], list):
            l = getattr(meta, i)

            for j in l:
                if isinstance(j, np.generic):
                    l[j] = l[j].item()
            setattr(meta, i, l)

    with open(savefile, 'w') as msavefile:
        json.dump(vars(meta), msavefile)

    return

def read_metajson(file):
    """
    Load a Meta save file as a json dictionary, don't convert back into a
    class as it doesn't seem necessary yet.
    """

    with open(file) as f:
        metasave = json.load(f)

    return metasave

def extract_obs(meta, fitsfiles_all):
    """
    Extract the metadata of the observations from the FITS files. All
    observations with the same hash (i.e., INSTRUME, DETECTOR, FILTER, PUPIL,
    CORONMSK, SUBARRAY, APERNAME) will be grouped together into a
    concatenation. Each concatenation will then be reduced separately by
    spaceKLIP. Science and reference PSFs are identified based on their number
    of dither positions, assuming that there is no dithering for the science
    PSFs and dithering for the reference PSFs.

    Parameters
    ----------
    meta : object of type meta
        Meta object that contains all the metadata of the observations.
    fitsfiles_all : list of str
        List of the FITS files whose metadata shall be extracted.

    Returns
    -------
    meta : object of type meta
        Meta object that contains all the metadata of the observations.

    """

    # Get all FITS files whose exposure type is compatible with spaceKLIP.
    fitsfiles = []
    for file in fitsfiles_all:
        if (pyfits.getheader(file)['EXP_TYPE'] in ['NRC_IMAGE', 'NRC_CORON', 'MIR_IMAGE', 'MIR_LYOT', 'MIR_4QPM']):
            fitsfiles += [file]
    fitsfiles = np.array(fitsfiles)

    # Load the WebbPSF NIRCam and MIRI classes.
    nrc = webbpsf.NIRCam()
    mir = webbpsf.MIRI()

    # Extract the metadata of the observations from the FITS files.
    Nfitsfiles = len(fitsfiles)
    TARGPROP = np.empty(Nfitsfiles, dtype=np.dtype('U100'))
    TARG_RA = np.empty(Nfitsfiles) # deg
    TARG_DEC = np.empty(Nfitsfiles) # deg
    INSTRUME = np.empty(Nfitsfiles, dtype=np.dtype('U100'))
    DETECTOR = np.empty(Nfitsfiles, dtype=np.dtype('U100'))
    FILTER = np.empty(Nfitsfiles, dtype=np.dtype('U100'))
    PUPIL = np.empty(Nfitsfiles, dtype=np.dtype('U100'))
    CORONMSK = np.empty(Nfitsfiles, dtype=np.dtype('U100'))
    READPATT = np.empty(Nfitsfiles, dtype=np.dtype('U100'))
    NINTS = np.empty(Nfitsfiles, dtype=int)
    NGROUPS = np.empty(Nfitsfiles, dtype=int)
    NFRAMES = np.empty(Nfitsfiles, dtype=int)
    EFFINTTM = np.empty(Nfitsfiles) # s
    SUBARRAY = np.empty(Nfitsfiles, dtype=np.dtype('U100'))
    SUBPXPTS = np.empty(Nfitsfiles, dtype=int)
    APERNAME = np.empty(Nfitsfiles, dtype=np.dtype('U100'))
    PIXSCALE = np.empty(Nfitsfiles) # mas
    PIXAR_SR = np.empty(Nfitsfiles) # sr
    RA_REF = np.empty(Nfitsfiles) # deg
    DEC_REF = np.empty(Nfitsfiles) # deg
    ROLL_REF = np.empty(Nfitsfiles) # deg
    HASH = np.empty(Nfitsfiles, dtype=np.dtype('U100'))
    for i, file in enumerate(fitsfiles):
        hdul = pyfits.open(file)

        head = hdul[0].header
        if ('SGD' in file): # MIRI test data
            TARGPROP[i] = 'CALIBRATOR'
        elif ('HD141569' in file): # MIRI test data
            TARGPROP[i] = 'HD141569'
        else:
            TARGPROP[i] = head['TARGPROP']
        TARG_RA[i] = head['TARG_RA'] # deg
        TARG_DEC[i] = head['TARG_DEC'] # deg
        INSTRUME[i] = head['INSTRUME']
        DETECTOR[i] = head['DETECTOR']
        FILTER[i] = head['FILTER']
        try:
            PUPIL[i] = head['PUPIL']
        except:
            PUPIL[i] = 'NONE'
        try:
            CORONMSK[i] = head['CORONMSK']
        except:
            CORONMSK[i] = 'NONE'
        READPATT[i] = head['READPATT']
        NINTS[i] = head['NINTS']
        NGROUPS[i] = head['NGROUPS']
        NFRAMES[i] = head['NFRAMES']
        EFFINTTM[i] = head['EFFINTTM'] # s
        SUBARRAY[i] = head['SUBARRAY']
        if ('SGD' in file): # MIRI test data
            SUBPXPTS[i] = 5
        elif ('HD141569' in file): # MIRI test data
            SUBPXPTS[i] = 1
        else:
            try:
                SUBPXPTS[i] = head['NUMDTHPT']
            except:
                SUBPXPTS[i] = 1
            try:
                SUBPXPTS[i] = head['NUMDTHPT']
            except:
                SUBPXPTS[i] = 1
        try:
            APERNAME[i] = head['APERNAME']
        except:
            APERNAME[i] = 'NONE'
        if (INSTRUME[i] == 'NIRCAM'):
            if ('LONG' in DETECTOR[i]):
                PIXSCALE[i] = nrc._pixelscale_long*1e3 # mas
            else:
                PIXSCALE[i] = nrc._pixelscale_short*1e3 # mas
        elif (INSTRUME[i] == 'MIRI'):
            PIXSCALE[i] = mir.pixelscale*1e3 # mas
        else:
            raise UserWarning('Unknown instrument')

        head = hdul['SCI'].header
        try:
            PIXAR_SR[i] = head['PIXAR_SR'] # sr
        except:
            PIXAR_SR[i] = PIXSCALE[i]**2/rad2mas**2 # sr
        RA_REF[i] = head['RA_REF'] # deg
        DEC_REF[i] = head['DEC_REF'] # deg
        # Roll Ref: V3 roll angle at the ref point (N over E)
        if ('SGD' in file): # MIRI test data
            ROLL_REF[i] = 0. # deg
        elif ('HD141569' in file): # MIRI test data
            ROLL_REF[i] = file.split('/')[-1].split('_')[2][2:] # deg
        else:
            ROLL_REF[i] = head['ROLL_REF'] # deg

        # Create a hash for each observation. All observations with the same
        # hash will be grouped together into a concatenation. Each
        # concatenation will then be reduced separately by spaceKLIP.
        HASH[i] = INSTRUME[i]+'_'+DETECTOR[i]+'_'+FILTER[i]+'_'+PUPIL[i]+'_'+CORONMSK[i]+'_'+SUBARRAY[i]+'_'+APERNAME[i]

        hdul.close()

    # Group together all observations with the same hash into a concatenation.
    HASH_unique = np.unique(HASH)
    NHASH_unique = len(HASH_unique)
    meta.instrume = {}
    meta.detector = {}
    meta.filter = {}
    meta.pupil = {}
    meta.coronmsk = {}
    meta.subarray = {}
    meta.apername = {}
    meta.pixscale = {}
    meta.pixar_sr = {}
    meta.obs = {}

    print(SUBPXPTS)
    for i in range(NHASH_unique):
        ww = HASH == HASH_unique[i]

        # Science and reference PSFs are identified based on their number of
        # dither positions, assuming that there is no dithering for the
        # science PSFs and dithering for the reference PSFs.
        dpts = SUBPXPTS[ww]
        dpts_unique = np.unique(dpts)

        if ((len(dpts_unique) == 2) and (dpts_unique[0] == 1)):
            ww_sci = np.where(dpts == dpts_unique[0])[0]
            ww_cal = np.where(dpts == dpts_unique[1])[0]
        else:
            raise UserWarning(
                'Science and reference PSFs are identified based on their'
                '\nnumber of dither positions, with the assumption of no dithering'
                '\nfor the science PSFs and small grid dithers for the reference PSFs.'
            )

        # try:
        #     ww_sci = []
        #     for j in range(len(meta.sci)):
        #         ww_sci += [np.where(fitsfiles == meta.idir+meta.sci[j])[0][0]]
        #     ww_sci = np.array(ww_sci)
        #     ww_cal = []
        #     for j in range(len(meta.cal)):
        #         ww_cal += [np.where(fitsfiles == meta.idir+meta.cal[j])[0][0]]
        #     ww_cal = np.array(ww_cal)
        #     if ((len(ww_sci) == 0) or (len(ww_cal) == 0)):
        #         raise UserWarning('No science or calibrator data found')
        # except:
        #     if ((len(dpts_unique) == 2) and (dpts_unique[0] == 1)):
        #         ww_sci = np.where(dpts == dpts_unique[0])[0]
        #         ww_cal = np.where(dpts == dpts_unique[1])[0]
        #     else:
        #         raise UserWarning('Science and reference PSFs are identified based on their number of dither positions, assuming that there is no dithering for the science PSFs and dithering for the reference PSFs')

        # These metadata are the same for all observations within one
        # concatenation.
        meta.instrume[HASH_unique[i]] = INSTRUME[ww][ww_sci][0]
        meta.detector[HASH_unique[i]] = DETECTOR[ww][ww_sci][0]
        meta.filter[HASH_unique[i]] = FILTER[ww][ww_sci][0]
        meta.pupil[HASH_unique[i]] = PUPIL[ww][ww_sci][0]
        meta.coronmsk[HASH_unique[i]] = CORONMSK[ww][ww_sci][0]
        meta.subarray[HASH_unique[i]] = SUBARRAY[ww][ww_sci][0]
        meta.apername[HASH_unique[i]] = APERNAME[ww][ww_sci][0]
        meta.pixscale[HASH_unique[i]] = PIXSCALE[ww][ww_sci][0]
        meta.pixar_sr[HASH_unique[i]] = PIXAR_SR[ww][ww_sci][0]

        # These metadata are different for each observation within the
        # concatenation.
        # TODO: PIXSCALE and PA_V3 will be removed in a future version because
        #       they are duplicates. They are kept for now to ensure backward
        #       compatibility.
        tab = Table(names=('TYP', 'TARGPROP', 'TARG_RA', 'TARG_DEC', 'READPATT', 'NINTS', 'NGROUPS', 'NFRAMES', 
                    'EFFINTTM', 'RA_REF', 'DEC_REF','ROLL_REF', 'FITSFILE', 'PIXSCALE', 'PA_V3'),  # PA_V3 is replaced by ROLL_REF
                    dtype=('S', 'S', 'f', 'f', 'S', 'i', 'i', 'i', 'f', 'f', 'f', 'f', 'S', 'f', 'f'))
        for j in range(len(ww_sci)):
            tab.add_row(('SCI', TARGPROP[ww][ww_sci][j], TARG_RA[ww][ww_sci][j], TARG_DEC[ww][ww_sci][j], READPATT[ww][ww_sci][j], 
                         NINTS[ww][ww_sci][j], NGROUPS[ww][ww_sci][j], NFRAMES[ww][ww_sci][j], EFFINTTM[ww][ww_sci][j], 
                         RA_REF[ww][ww_sci][j], DEC_REF[ww][ww_sci][j], ROLL_REF[ww][ww_sci][j], 
                         fitsfiles[ww][ww_sci][j], PIXSCALE[ww][ww_sci][j], ROLL_REF[ww][ww_sci][j])) # Final ROLL_REF is PA_V3 column
        for j in range(len(ww_cal)):
            tab.add_row(('CAL', TARGPROP[ww][ww_cal][j], TARG_RA[ww][ww_cal][j], TARG_DEC[ww][ww_cal][j], READPATT[ww][ww_cal][j], 
                         NINTS[ww][ww_cal][j], NGROUPS[ww][ww_cal][j], NFRAMES[ww][ww_cal][j], EFFINTTM[ww][ww_cal][j], 
                         RA_REF[ww][ww_cal][j], DEC_REF[ww][ww_cal][j], ROLL_REF[ww][ww_cal][j], 
                         fitsfiles[ww][ww_cal][j], PIXSCALE[ww][ww_cal][j], ROLL_REF[ww][ww_cal][j])) # Final ROLL_REF is PA_V3 column
        meta.obs[HASH_unique[i]] = tab.copy()
        del tab

    if (meta.verbose == True):
        print('--> Identified %.0f concatenation(s)' % len(meta.obs))
        for i, key in enumerate(meta.obs.keys()):
            print('--> Concatenation %.0f: ' % (i+1)+key)
            print_tab = copy.deepcopy(meta.obs[key])
            print_tab.remove_column('FITSFILE')
            print_tab.pprint(max_lines=100, max_width=1000)

    return meta

def read_spec_file(file):
    """
    Read a spectrum file in format wavelength / Jansky and return
    a synphot SourceSpectrum object

    Parameters
    ----------
    file: str
        file location
    """
    try: 
        # Open file and grab wavelength and flux arrays
        data = np.genfromtxt(file).transpose()
        model_wave = data[0]
        model_flux = data[1]

        # Create a synphot spectrum
        SED = SourceSpectrum(Empirical1D, points=model_wave << u.Unit('micron'), lookup_table=model_flux << u.Unit('Jy'))
        SED.meta['name'] = file.split('/')[-1]
    except:
        raise ValueError("Unable to read in provided file. Ensure format is in two columns with wavelength (microns), flux (Jy)")

    return SED


def get_working_files(meta, runcheck, subdir='RAMPFIT', search='uncal.fits', itype='default'):

    # Add wild card to the start of the search string
    search = '*' + search

    # Figure out where to look for files
    if runcheck:
        #Use an output directory that was just created
        rdir = meta.odir + subdir + '/'
    else:
        if itype == 'default':
            #Use the specified input directory
            rdir = meta.idir
        elif itype == 'bgsci':
            rdir = meta.bg_sci_dir
        elif itype == 'bgref':
            rdir = meta.bg_ref_dir

    # Grab the files
    files = glob.glob(rdir + search)
    if len(files) == 0:
        # Let's look for a subdir
        if os.path.exists(rdir + subdir):
            print('Located {} folder within input directory.'.format(subdir))
            rdir += subdir + '/' + search
            files = glob.glob(rdir)

        # If there are still no files, look in output directory
        if (len(files) == 0) and ('/{}/'.format(subdir) not in rdir):
            print('WARNING: No {} files found in input directory, searching output directory.'.format(search))
            rdir = meta.odir + subdir + '/' + search
            files = glob.glob(rdir)

        if len(files) == 0:
            raise ValueError('Unable to find any {} files in specified input or output directories.'.format(search))

    if meta.verbose:
        print('--> Found {} file(s) under: {}'.format(len(files), rdir))

    return np.sort(files)


def sort_data_files(pid, sci_obs, ref_obs, outdir, expid_sci='03106', 
    file_ext='uncal.fits', indir=None, filter=None, coron_mask=None, verbose=False, filename_start='jw'):
    """Create symbolic links to data in MAST data directory
    
    Place science and reference observations of same kind in their
    own sub-directories.

    Given a sequence of science and reference observation IDs, sort
    exposures with different filters into their own directory in some
    output directory location. Assumes data is in MAST download directory
    as defined by `$JWSTDOWNLOAD_OUTDIR` environment variable, unless
    otherwise specified. Creates symbolic links to data so as to not
    unnecessarily use up disk space.

    Parameters
    ==========
    pid : int
        Program ID.
    sci_obs : array-like
        List of observation numbers corresponding to Roll1 and Roll2
    ref_obs : array_like
        List of observations observed as reference stars.
    outdir : str
        Base path to create directories for each filter / mask.
    
    Keyword Args
    ============
    expid : str
        Exposure ID associated with first science observation, as opposed
        to target acquisition and astrometric confirmation images.
    file_ext : str
        File extension (default: 'uncal.fits')
    indir : str or None
        Location of original files. If not set, then searches for MAST
<<<<<<< HEAD
        directory location at  $JWSTDOWNLOAD_OUTDIR env variable.
    filename_start : str
        Initial string at start of filenames. This will generally always be the default 'jw',
        but can be overridden if necessary, for instance if dealing with simulated data.

=======
        directory location at $JWSTDOWNLOAD_OUTDIR env variable.
>>>>>>> e045f144
    """

    from astropy.io import fits

    # MAST and raw data directory
    if indir is None:
        mast_dir = os.getenv('JWSTDOWNLOAD_OUTDIR')
        if mast_dir is None:
            raise RuntimeError('Cannot file environment variable: $JWSTDOWNLOAD_OUTDIR')
        indir = os.path.join(mast_dir, f'{pid:05d}/')

    if verbose:
            print(f"""Sorting data from program {pid} for {coron_mask}, {filter}
    Sci Obs: {sci_obs}\tPSF Reference Obs: {ref_obs}
    Sorting files with extension {file_ext}
    from input dir {indir}
    into output dir {outdir}""")

    # Find all uncal files
    allfiles = np.sort([f for f in os.listdir(indir) if f.endswith(file_ext)])
    if len(allfiles)==0:
        raise RuntimeError(f"Could not find any files ending with {file_ext}")

    # Cycle through each science observation
    for obsid in sci_obs:
        file_start = f'{filename_start}{pid:05d}{obsid:03d}'

        # Get all files in given observation
        files_obs = np.sort([f for f in allfiles if (file_start in f)])

        if len(files_obs)==0:
            raise RuntimeError(f"Could not find any files matching {file_start}")
        # Get the associated exposure IDS
        expid_index = 1+filename_start.count('_')  # Exp ID is usually at index 1, unless there's an extra underscore earlier
        expids_all = np.array([f.split('_')[expid_index] for f in files_obs])

        # Index of where science data starts
        # Assume expid_sci is the first in a sequence of filters
        istart = np.where(expids_all==expid_sci)[0][0]
        for ii in np.arange(istart, len(expids_all)):
            file_path = os.path.join(indir, files_obs[ii])
            hdr = fits.getheader(file_path)

            # Get filter and 
            exp_type = hdr.get('EXP_TYPE')
            filt = hdr.get('FILTER')
            apname = hdr.get('APERNAME')
            if 'MASK' in apname:
                mask_arr = ['MASK335R', 'MASK430R', 'MASKLWB', 'MASK210R', 'MASKSWB']
                for mask in mask_arr:
                    if mask in apname:
                        image_mask = mask
                image_mask_str = '_' + image_mask
            else:
                image_mask_str = image_mask = ''

            # Skip this file if specified filter or coron mask don't match
            if (filter is not None) and (filter!=filt):
                continue
            if (coron_mask is not None) and (coron_mask!=image_mask):
                continue

            # Get filter directory location
            sub_str = filt + image_mask_str
            subdir = os.path.join(outdir, sub_str)
            # Create if it doesn't currently exist
            if not os.path.isdir(subdir):
                print(f'Creating directory: {subdir}')
                os.mkdir(subdir)

            # Generate symbolic link to new location
            file_link_path = os.path.join(subdir, files_obs[ii])
            if not os.path.isfile(file_link_path):
                os.symlink(file_path, file_link_path)

            # Cycle through reference files and find everything
            # with the same filter, exp_type, and apname
            for obsid_ref in ref_obs:
                file_start_ref = f'jw{pid:05d}{obsid_ref:03d}'
                # Get all files in given observation
                files_ref = np.sort([f for f in allfiles if (file_start_ref in f)])
                for fref in files_ref:
                    file_path_ref = os.path.join(indir, fref)
                    hdr_ref = fits.getheader(file_path_ref)
                    # Get filter and 
                    exp_type_ref = hdr_ref.get('EXP_TYPE')
                    filt_ref = hdr_ref.get('FILTER')
                    apname_ref = hdr_ref.get('APERNAME')

                    if (exp_type_ref==exp_type) and (filt==filt_ref) and (apname_ref==apname):
                        # Generate symbolic link to new location
                        file_link_path = os.path.join(subdir, fref)
                        if not os.path.isfile(file_link_path):
                            os.symlink(file_path_ref, file_link_path)
    print(f"Sorting complete for {pid} {coron_mask} {filter}")



def open_new_log_file(fits_file, output_dir, stage_str=None):
    """Create and open a new log file
    
    Parameters
    ==========
    fits_file : str
        Name of input FITS file that will be parsed to create
        name of log file.
    output_dir : str
        Location to save log file.
    stage_str : str or None
        Pipeline stage of interest, such as 'detector1', 'image2', 
        'coron3', etc.
    """

    import logging
    from datetime import datetime

    # Create log file output name

    # Remove directory and drop file exension
    file_base = os.path.basename(fits_file)
    file_base = '_'.join(file_base.split('_')[:-1])

    date_str = datetime.now().isoformat()
    stage_str = '' if stage_str is None else f'_{stage_str}'
    fname = f'{file_base}{stage_str}_{date_str}.log'
    log_file = os.path.join(output_dir, fname)
    # Create empty file
    with open(log_file, 'w') as f:
        pass

    # Add file stream handler append log messages to file
    logger = logging.getLogger()
    fh = logging.FileHandler(log_file, 'a')
    fmt = logging.Formatter('%(asctime)s [%(name)s:%(levelname)s] %(message)s')
    fh.setFormatter(fmt)
    logger.addHandler(fh)

    return logger, fh

def close_log_file(logger, file_handler):
    """Remove handler from logger and close log file."""

    logger.removeHandler(file_handler)
    file_handler.close()

def expand_path(path_string):
    """Expand environment variables or user home directories in a path specification

    Parameters
    ==========
    path_string : str
        Any path string, relative or absolute, optionally containing environment variables.

    """
    return os.path.expanduser(os.path.expandvars(path_string))<|MERGE_RESOLUTION|>--- conflicted
+++ resolved
@@ -461,15 +461,10 @@
         File extension (default: 'uncal.fits')
     indir : str or None
         Location of original files. If not set, then searches for MAST
-<<<<<<< HEAD
-        directory location at  $JWSTDOWNLOAD_OUTDIR env variable.
+        directory location at $JWSTDOWNLOAD_OUTDIR env variable.
     filename_start : str
         Initial string at start of filenames. This will generally always be the default 'jw',
         but can be overridden if necessary, for instance if dealing with simulated data.
-
-=======
-        directory location at $JWSTDOWNLOAD_OUTDIR env variable.
->>>>>>> e045f144
     """
 
     from astropy.io import fits
