--- conflicted
+++ resolved
@@ -1,10 +1,5 @@
-<<<<<<< HEAD
 from __future__ import division
-
-import os, sys
-=======
 import os, sys, contextlib
->>>>>>> 0bb640ee
 
 import astropy.io.fits as pyfits
 import astropy.units as u
@@ -390,4 +385,4 @@
     # Gather magnitudes for the target star
     meta.mstar = get_stellar_magnitudes(meta)
 
-    return meta
+    return meta