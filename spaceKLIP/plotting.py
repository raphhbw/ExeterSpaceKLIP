--- conflicted
+++ resolved
@@ -8,11 +8,6 @@
 import glob
 from itertools import chain
 
-<<<<<<< HEAD
-import astropy.io.fits as fits
-import matplotlib.pyplot as plt
-=======
->>>>>>> 7cd4eb7f
 import numpy as np
 
 import matplotlib
