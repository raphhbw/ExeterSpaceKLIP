import os, sys
sys.path.append('..')
from spaceKLIP.engine import JWST
import spaceKLIP as sklip

config_file = os.path.dirname(__file__)+'/nircam_config_hip65426b.yaml'
#config_file = os.path.dirname(__file__)+'/miri_config.yaml'
if __name__ == '__main__':
	pipe = JWST(config_file)
<<<<<<< HEAD
	pipe.run_all(skip_ramp=False,
				 skip_imgproc=False,
				 skip_sub=False,
				 skip_rawcon=True,
				 skip_calcon=True,
=======
	pipe.run_all(skip_ramp=True, 
				 skip_imgproc=True, 
				 skip_sub=False, 
				 skip_rawcon=True, 
				 skip_calcon=True, 
>>>>>>> 8bee5902
				 skip_comps=False)


# imgdir = '/Users/wbalmer/JWST-HCI/HIP65426/MIRI/F1140C/IMGPROCESS/'
# subdir = '/Users/wbalmer/JWST-HCI/HIP65426/MIRI/F1140C/2022_06_28_RDI_annu1_subs1_run1/SUBTRACTED/'

#sklip.plotting.plot_subimages([imgdir], [subdir], ['F250M', 'F444W'], ['RDI+ADI'])<|MERGE_RESOLUTION|>--- conflicted
+++ resolved
@@ -7,19 +7,11 @@
 #config_file = os.path.dirname(__file__)+'/miri_config.yaml'
 if __name__ == '__main__':
 	pipe = JWST(config_file)
-<<<<<<< HEAD
-	pipe.run_all(skip_ramp=False,
-				 skip_imgproc=False,
-				 skip_sub=False,
+	pipe.run_all(skip_ramp=True,
+				 skip_imgproc=True,
+				 skip_sub=False, 
 				 skip_rawcon=True,
 				 skip_calcon=True,
-=======
-	pipe.run_all(skip_ramp=True, 
-				 skip_imgproc=True, 
-				 skip_sub=False, 
-				 skip_rawcon=True, 
-				 skip_calcon=True, 
->>>>>>> 8bee5902
 				 skip_comps=False)
 
 
